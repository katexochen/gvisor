// Copyright 2018 The gVisor Authors.
//
// Licensed under the Apache License, Version 2.0 (the "License");
// you may not use this file except in compliance with the License.
// You may obtain a copy of the License at
//
//     http://www.apache.org/licenses/LICENSE-2.0
//
// Unless required by applicable law or agreed to in writing, software
// distributed under the License is distributed on an "AS IS" BASIS,
// WITHOUT WARRANTIES OR CONDITIONS OF ANY KIND, either express or implied.
// See the License for the specific language governing permissions and
// limitations under the License.

package stack

import (
	"fmt"
	"math/rand"
	"reflect"
	"sort"
	"sync/atomic"

	"gvisor.dev/gvisor/pkg/sync"
	"gvisor.dev/gvisor/pkg/tcpip"
	"gvisor.dev/gvisor/pkg/tcpip/buffer"
	"gvisor.dev/gvisor/pkg/tcpip/header"
)

var ipv4BroadcastAddr = tcpip.ProtocolAddress{
	Protocol: header.IPv4ProtocolNumber,
	AddressWithPrefix: tcpip.AddressWithPrefix{
		Address:   header.IPv4Broadcast,
		PrefixLen: 8 * header.IPv4AddressSize,
	},
}

// NIC represents a "network interface card" to which the networking stack is
// attached.
type NIC struct {
	stack   *Stack
	id      tcpip.NICID
	name    string
	linkEP  LinkEndpoint
	context NICContext

	stats            NICStats
	neigh            *neighborCache
	networkEndpoints map[tcpip.NetworkProtocolNumber]NetworkEndpoint

	mu struct {
		sync.RWMutex
		enabled     bool
		spoofing    bool
		promiscuous bool
		primary     map[tcpip.NetworkProtocolNumber][]*referencedNetworkEndpoint
		endpoints   map[NetworkEndpointID]*referencedNetworkEndpoint
		mcastJoins  map[NetworkEndpointID]uint32
		// packetEPs is protected by mu, but the contained PacketEndpoint
		// values are not.
		packetEPs map[tcpip.NetworkProtocolNumber][]PacketEndpoint
		ndp       ndpState
	}
}

// NICStats includes transmitted and received stats.
type NICStats struct {
	Tx DirectionStats
	Rx DirectionStats

	DisabledRx DirectionStats
}

func makeNICStats() NICStats {
	var s NICStats
	tcpip.InitStatCounters(reflect.ValueOf(&s).Elem())
	return s
}

// DirectionStats includes packet and byte counts.
type DirectionStats struct {
	Packets *tcpip.StatCounter
	Bytes   *tcpip.StatCounter
}

// PrimaryEndpointBehavior is an enumeration of an endpoint's primacy behavior.
type PrimaryEndpointBehavior int

const (
	// CanBePrimaryEndpoint indicates the endpoint can be used as a primary
	// endpoint for new connections with no local address. This is the
	// default when calling NIC.AddAddress.
	CanBePrimaryEndpoint PrimaryEndpointBehavior = iota

	// FirstPrimaryEndpoint indicates the endpoint should be the first
	// primary endpoint considered. If there are multiple endpoints with
	// this behavior, the most recently-added one will be first.
	FirstPrimaryEndpoint

	// NeverPrimaryEndpoint indicates the endpoint should never be a
	// primary endpoint.
	NeverPrimaryEndpoint
)

// newNIC returns a new NIC using the default NDP configurations from stack.
func newNIC(stack *Stack, id tcpip.NICID, name string, ep LinkEndpoint, ctx NICContext) *NIC {
	// TODO(b/141011931): Validate a LinkEndpoint (ep) is valid. For
	// example, make sure that the link address it provides is a valid
	// unicast ethernet address.

	// TODO(b/143357959): RFC 8200 section 5 requires that IPv6 endpoints
	// observe an MTU of at least 1280 bytes. Ensure that this requirement
	// of IPv6 is supported on this endpoint's LinkEndpoint.

	nic := &NIC{
		stack:            stack,
		id:               id,
		name:             name,
		linkEP:           ep,
		context:          ctx,
		stats:            makeNICStats(),
		networkEndpoints: make(map[tcpip.NetworkProtocolNumber]NetworkEndpoint),
	}
	nic.mu.primary = make(map[tcpip.NetworkProtocolNumber][]*referencedNetworkEndpoint)
	nic.mu.endpoints = make(map[NetworkEndpointID]*referencedNetworkEndpoint)
	nic.mu.mcastJoins = make(map[NetworkEndpointID]uint32)
	nic.mu.packetEPs = make(map[tcpip.NetworkProtocolNumber][]PacketEndpoint)
	nic.mu.ndp = ndpState{
		nic:            nic,
		configs:        stack.ndpConfigs,
		dad:            make(map[tcpip.Address]dadState),
		defaultRouters: make(map[tcpip.Address]defaultRouterState),
		onLinkPrefixes: make(map[tcpip.Subnet]onLinkPrefixState),
		slaacPrefixes:  make(map[tcpip.Subnet]slaacPrefixState),
	}
	nic.mu.ndp.initializeTempAddrState()

	// Register supported packet endpoint protocols.
	for _, netProto := range header.Ethertypes {
		nic.mu.packetEPs[netProto] = []PacketEndpoint{}
	}
	for _, netProto := range stack.networkProtocols {
		netNum := netProto.Number()
		nic.mu.packetEPs[netNum] = nil
		nic.networkEndpoints[netNum] = netProto.NewEndpoint(id, stack, nic, ep, stack)
	}

	// Check for Neighbor Unreachability Detection support.
	if ep.Capabilities()&CapabilityResolutionRequired != 0 && len(stack.linkAddrResolvers) != 0 {
		rng := rand.New(rand.NewSource(stack.clock.NowNanoseconds()))
		nic.neigh = &neighborCache{
			nic:   nic,
			state: NewNUDState(stack.nudConfigs, rng),
			cache: make(map[tcpip.Address]*neighborEntry, neighborCacheSize),
		}
	}

	nic.linkEP.Attach(nic)

	return nic
}

// enabled returns true if n is enabled.
func (n *NIC) enabled() bool {
	n.mu.RLock()
	enabled := n.mu.enabled
	n.mu.RUnlock()
	return enabled
}

// disable disables n.
//
// It undoes the work done by enable.
func (n *NIC) disable() *tcpip.Error {
	n.mu.RLock()
	enabled := n.mu.enabled
	n.mu.RUnlock()
	if !enabled {
		return nil
	}

	n.mu.Lock()
	err := n.disableLocked()
	n.mu.Unlock()
	return err
}

// disableLocked disables n.
//
// It undoes the work done by enable.
//
// n MUST be locked.
func (n *NIC) disableLocked() *tcpip.Error {
	if !n.mu.enabled {
		return nil
	}

	// TODO(gvisor.dev/issue/1491): Should Routes that are currently bound to n be
	// invalidated? Currently, Routes will continue to work when a NIC is enabled
	// again, and applications may not know that the underlying NIC was ever
	// disabled.

	if _, ok := n.stack.networkProtocols[header.IPv6ProtocolNumber]; ok {
		n.mu.ndp.stopSolicitingRouters()
		n.mu.ndp.cleanupState(false /* hostOnly */)

		// Stop DAD for all the unicast IPv6 endpoints that are in the
		// permanentTentative state.
		for _, r := range n.mu.endpoints {
			if addr := r.address(); r.getKind() == permanentTentative && header.IsV6UnicastAddress(addr) {
				n.mu.ndp.stopDuplicateAddressDetection(addr)
			}
		}

		// The NIC may have already left the multicast group.
		if err := n.leaveGroupLocked(header.IPv6AllNodesMulticastAddress, false /* force */); err != nil && err != tcpip.ErrBadLocalAddress {
			return err
		}
	}

	if _, ok := n.stack.networkProtocols[header.IPv4ProtocolNumber]; ok {
		// The NIC may have already left the multicast group.
		if err := n.leaveGroupLocked(header.IPv4AllSystems, false /* force */); err != nil && err != tcpip.ErrBadLocalAddress {
			return err
		}

		// The address may have already been removed.
		if err := n.removePermanentAddressLocked(ipv4BroadcastAddr.AddressWithPrefix.Address); err != nil && err != tcpip.ErrBadLocalAddress {
			return err
		}
	}

	n.mu.enabled = false
	return nil
}

// enable enables n.
//
// If the stack has IPv6 enabled, enable will join the IPv6 All-Nodes Multicast
// address (ff02::1), start DAD for permanent addresses, and start soliciting
// routers if the stack is not operating as a router. If the stack is also
// configured to auto-generate a link-local address, one will be generated.
func (n *NIC) enable() *tcpip.Error {
	n.mu.RLock()
	enabled := n.mu.enabled
	n.mu.RUnlock()
	if enabled {
		return nil
	}

	n.mu.Lock()
	defer n.mu.Unlock()

	if n.mu.enabled {
		return nil
	}

	n.mu.enabled = true

	// Create an endpoint to receive broadcast packets on this interface.
	if _, ok := n.stack.networkProtocols[header.IPv4ProtocolNumber]; ok {
		if _, err := n.addAddressLocked(ipv4BroadcastAddr, NeverPrimaryEndpoint, permanent, static, false /* deprecated */); err != nil {
			return err
		}

		// As per RFC 1122 section 3.3.7, all hosts should join the all-hosts
		// multicast group. Note, the IANA calls the all-hosts multicast group the
		// all-systems multicast group.
		if err := n.joinGroupLocked(header.IPv4ProtocolNumber, header.IPv4AllSystems); err != nil {
			return err
		}
	}

	// Join the IPv6 All-Nodes Multicast group if the stack is configured to
	// use IPv6. This is required to ensure that this node properly receives
	// and responds to the various NDP messages that are destined to the
	// all-nodes multicast address. An example is the Neighbor Advertisement
	// when we perform Duplicate Address Detection, or Router Advertisement
	// when we do Router Discovery. See RFC 4862, section 5.4.2 and RFC 4861
	// section 4.2 for more information.
	//
	// Also auto-generate an IPv6 link-local address based on the NIC's
	// link address if it is configured to do so. Note, each interface is
	// required to have IPv6 link-local unicast address, as per RFC 4291
	// section 2.1.
	_, ok := n.stack.networkProtocols[header.IPv6ProtocolNumber]
	if !ok {
		return nil
	}

	// Join the All-Nodes multicast group before starting DAD as responses to DAD
	// (NDP NS) messages may be sent to the All-Nodes multicast group if the
	// source address of the NDP NS is the unspecified address, as per RFC 4861
	// section 7.2.4.
	if err := n.joinGroupLocked(header.IPv6ProtocolNumber, header.IPv6AllNodesMulticastAddress); err != nil {
		return err
	}

	// Perform DAD on the all the unicast IPv6 endpoints that are in the permanent
	// state.
	//
	// Addresses may have aleady completed DAD but in the time since the NIC was
	// last enabled, other devices may have acquired the same addresses.
	for _, r := range n.mu.endpoints {
		addr := r.address()
		if k := r.getKind(); (k != permanent && k != permanentTentative) || !header.IsV6UnicastAddress(addr) {
			continue
		}

		r.setKind(permanentTentative)
		if err := n.mu.ndp.startDuplicateAddressDetection(addr, r); err != nil {
			return err
		}
	}

	// Do not auto-generate an IPv6 link-local address for loopback devices.
	if n.stack.autoGenIPv6LinkLocal && !n.isLoopback() {
		// The valid and preferred lifetime is infinite for the auto-generated
		// link-local address.
		n.mu.ndp.doSLAAC(header.IPv6LinkLocalPrefix.Subnet(), header.NDPInfiniteLifetime, header.NDPInfiniteLifetime)
	}

	// If we are operating as a router, then do not solicit routers since we
	// won't process the RAs anyways.
	//
	// Routers do not process Router Advertisements (RA) the same way a host
	// does. That is, routers do not learn from RAs (e.g. on-link prefixes
	// and default routers). Therefore, soliciting RAs from other routers on
	// a link is unnecessary for routers.
	if !n.stack.forwarding {
		n.mu.ndp.startSolicitingRouters()
	}

	return nil
}

// remove detaches NIC from the link endpoint, and marks existing referenced
// network endpoints expired. This guarantees no packets between this NIC and
// the network stack.
func (n *NIC) remove() *tcpip.Error {
	n.mu.Lock()
	defer n.mu.Unlock()

	n.disableLocked()

	// TODO(b/151378115): come up with a better way to pick an error than the
	// first one.
	var err *tcpip.Error

	// Forcefully leave multicast groups.
	for nid := range n.mu.mcastJoins {
		if tempErr := n.leaveGroupLocked(nid.LocalAddress, true /* force */); tempErr != nil && err == nil {
			err = tempErr
		}
	}

	// Remove permanent and permanentTentative addresses, so no packet goes out.
	for nid, ref := range n.mu.endpoints {
		switch ref.getKind() {
		case permanentTentative, permanent:
			if tempErr := n.removePermanentAddressLocked(nid.LocalAddress); tempErr != nil && err == nil {
				err = tempErr
			}
		}
	}

	// Release any resources the network endpoint may hold.
	for _, ep := range n.networkEndpoints {
		ep.Close()
	}

	// Detach from link endpoint, so no packet comes in.
	n.linkEP.Attach(nil)

	return err
}

// becomeIPv6Router transitions n into an IPv6 router.
//
// When transitioning into an IPv6 router, host-only state (NDP discovered
// routers, discovered on-link prefixes, and auto-generated addresses) will
// be cleaned up/invalidated and NDP router solicitations will be stopped.
func (n *NIC) becomeIPv6Router() {
	n.mu.Lock()
	defer n.mu.Unlock()

	n.mu.ndp.cleanupState(true /* hostOnly */)
	n.mu.ndp.stopSolicitingRouters()
}

// becomeIPv6Host transitions n into an IPv6 host.
//
// When transitioning into an IPv6 host, NDP router solicitations will be
// started.
func (n *NIC) becomeIPv6Host() {
	n.mu.Lock()
	defer n.mu.Unlock()

	n.mu.ndp.startSolicitingRouters()
}

// setPromiscuousMode enables or disables promiscuous mode.
func (n *NIC) setPromiscuousMode(enable bool) {
	n.mu.Lock()
	n.mu.promiscuous = enable
	n.mu.Unlock()
}

func (n *NIC) isPromiscuousMode() bool {
	n.mu.RLock()
	rv := n.mu.promiscuous
	n.mu.RUnlock()
	return rv
}

func (n *NIC) isLoopback() bool {
	return n.linkEP.Capabilities()&CapabilityLoopback != 0
}

// setSpoofing enables or disables address spoofing.
func (n *NIC) setSpoofing(enable bool) {
	n.mu.Lock()
	n.mu.spoofing = enable
	n.mu.Unlock()
}

// primaryEndpoint will return the first non-deprecated endpoint if such an
// endpoint exists for the given protocol and remoteAddr. If no non-deprecated
// endpoint exists, the first deprecated endpoint will be returned.
//
// If an IPv6 primary endpoint is requested, Source Address Selection (as
// defined by RFC 6724 section 5) will be performed.
func (n *NIC) primaryEndpoint(protocol tcpip.NetworkProtocolNumber, remoteAddr tcpip.Address) *referencedNetworkEndpoint {
	if protocol == header.IPv6ProtocolNumber && remoteAddr != "" {
		return n.primaryIPv6Endpoint(remoteAddr)
	}

	n.mu.RLock()
	defer n.mu.RUnlock()

	var deprecatedEndpoint *referencedNetworkEndpoint
	for _, r := range n.mu.primary[protocol] {
		if !r.isValidForOutgoingRLocked() {
			continue
		}

		if !r.deprecated {
			if r.tryIncRef() {
				// r is not deprecated, so return it immediately.
				//
				// If we kept track of a deprecated endpoint, decrement its reference
				// count since it was incremented when we decided to keep track of it.
				if deprecatedEndpoint != nil {
					deprecatedEndpoint.decRefLocked()
					deprecatedEndpoint = nil
				}

				return r
			}
		} else if deprecatedEndpoint == nil && r.tryIncRef() {
			// We prefer an endpoint that is not deprecated, but we keep track of r in
			// case n doesn't have any non-deprecated endpoints.
			//
			// If we end up finding a more preferred endpoint, r's reference count
			// will be decremented when such an endpoint is found.
			deprecatedEndpoint = r
		}
	}

	// n doesn't have any valid non-deprecated endpoints, so return
	// deprecatedEndpoint (which may be nil if n doesn't have any valid deprecated
	// endpoints either).
	return deprecatedEndpoint
}

// ipv6AddrCandidate is an IPv6 candidate for Source Address Selection (RFC
// 6724 section 5).
type ipv6AddrCandidate struct {
	ref   *referencedNetworkEndpoint
	scope header.IPv6AddressScope
}

// primaryIPv6Endpoint returns an IPv6 endpoint following Source Address
// Selection (RFC 6724 section 5).
//
// Note, only rules 1-3 and 7 are followed.
//
// remoteAddr must be a valid IPv6 address.
func (n *NIC) primaryIPv6Endpoint(remoteAddr tcpip.Address) *referencedNetworkEndpoint {
	n.mu.RLock()
	ref := n.primaryIPv6EndpointRLocked(remoteAddr)
	n.mu.RUnlock()
	return ref
}

// primaryIPv6EndpointLocked returns an IPv6 endpoint following Source Address
// Selection (RFC 6724 section 5).
//
// Note, only rules 1-3 and 7 are followed.
//
// remoteAddr must be a valid IPv6 address.
//
// n.mu MUST be read locked.
func (n *NIC) primaryIPv6EndpointRLocked(remoteAddr tcpip.Address) *referencedNetworkEndpoint {
	primaryAddrs := n.mu.primary[header.IPv6ProtocolNumber]

	if len(primaryAddrs) == 0 {
		return nil
	}

	// Create a candidate set of available addresses we can potentially use as a
	// source address.
	cs := make([]ipv6AddrCandidate, 0, len(primaryAddrs))
	for _, r := range primaryAddrs {
		// If r is not valid for outgoing connections, it is not a valid endpoint.
		if !r.isValidForOutgoingRLocked() {
			continue
		}

		addr := r.address()
		scope, err := header.ScopeForIPv6Address(addr)
		if err != nil {
			// Should never happen as we got r from the primary IPv6 endpoint list and
			// ScopeForIPv6Address only returns an error if addr is not an IPv6
			// address.
			panic(fmt.Sprintf("header.ScopeForIPv6Address(%s): %s", addr, err))
		}

		cs = append(cs, ipv6AddrCandidate{
			ref:   r,
			scope: scope,
		})
	}

	remoteScope, err := header.ScopeForIPv6Address(remoteAddr)
	if err != nil {
		// primaryIPv6Endpoint should never be called with an invalid IPv6 address.
		panic(fmt.Sprintf("header.ScopeForIPv6Address(%s): %s", remoteAddr, err))
	}

	// Sort the addresses as per RFC 6724 section 5 rules 1-3.
	//
	// TODO(b/146021396): Implement rules 4-8 of RFC 6724 section 5.
	sort.Slice(cs, func(i, j int) bool {
		sa := cs[i]
		sb := cs[j]

		// Prefer same address as per RFC 6724 section 5 rule 1.
		if sa.ref.address() == remoteAddr {
			return true
		}
		if sb.ref.address() == remoteAddr {
			return false
		}

		// Prefer appropriate scope as per RFC 6724 section 5 rule 2.
		if sa.scope < sb.scope {
			return sa.scope >= remoteScope
		} else if sb.scope < sa.scope {
			return sb.scope < remoteScope
		}

		// Avoid deprecated addresses as per RFC 6724 section 5 rule 3.
		if saDep, sbDep := sa.ref.deprecated, sb.ref.deprecated; saDep != sbDep {
			// If sa is not deprecated, it is preferred over sb.
			return sbDep
		}

		// Prefer temporary addresses as per RFC 6724 section 5 rule 7.
		if saTemp, sbTemp := sa.ref.configType == slaacTemp, sb.ref.configType == slaacTemp; saTemp != sbTemp {
			return saTemp
		}

		// sa and sb are equal, return the endpoint that is closest to the front of
		// the primary endpoint list.
		return i < j
	})

	// Return the most preferred address that can have its reference count
	// incremented.
	for _, c := range cs {
		if r := c.ref; r.tryIncRef() {
			return r
		}
	}

	return nil
}

// hasPermanentAddrLocked returns true if n has a permanent (including currently
// tentative) address, addr.
func (n *NIC) hasPermanentAddrLocked(addr tcpip.Address) bool {
	ref, ok := n.mu.endpoints[NetworkEndpointID{addr}]

	if !ok {
		return false
	}

	kind := ref.getKind()

	return kind == permanent || kind == permanentTentative
}

type getRefBehaviour int

const (
	// spoofing indicates that the NIC's spoofing flag should be observed when
	// getting a NIC's referenced network endpoint.
	spoofing getRefBehaviour = iota

	// promiscuous indicates that the NIC's promiscuous flag should be observed
	// when getting a NIC's referenced network endpoint.
	promiscuous
)

func (n *NIC) getRef(protocol tcpip.NetworkProtocolNumber, dst tcpip.Address) *referencedNetworkEndpoint {
	return n.getRefOrCreateTemp(protocol, dst, CanBePrimaryEndpoint, promiscuous)
}

// findEndpoint finds the endpoint, if any, with the given address.
func (n *NIC) findEndpoint(protocol tcpip.NetworkProtocolNumber, address tcpip.Address, peb PrimaryEndpointBehavior) *referencedNetworkEndpoint {
	return n.getRefOrCreateTemp(protocol, address, peb, spoofing)
}

// getRefEpOrCreateTemp returns the referenced network endpoint for the given
// protocol and address.
//
// If none exists a temporary one may be created if we are in promiscuous mode
// or spoofing. Promiscuous mode will only be checked if promiscuous is true.
// Similarly, spoofing will only be checked if spoofing is true.
//
// If the address is the IPv4 broadcast address for an endpoint's network, that
// endpoint will be returned.
func (n *NIC) getRefOrCreateTemp(protocol tcpip.NetworkProtocolNumber, address tcpip.Address, peb PrimaryEndpointBehavior, tempRef getRefBehaviour) *referencedNetworkEndpoint {
	n.mu.RLock()

	var spoofingOrPromiscuous bool
	switch tempRef {
	case spoofing:
		spoofingOrPromiscuous = n.mu.spoofing
	case promiscuous:
		spoofingOrPromiscuous = n.mu.promiscuous
	}

	if ref, ok := n.mu.endpoints[NetworkEndpointID{address}]; ok {
		// An endpoint with this id exists, check if it can be used and return it.
		if !ref.isAssignedRLocked(spoofingOrPromiscuous) {
			n.mu.RUnlock()
			return nil
		}

		if ref.tryIncRef() {
			n.mu.RUnlock()
			return ref
		}
	}

	// Check if address is a broadcast address for the endpoint's network.
	//
	// Only IPv4 has a notion of broadcast addresses.
	if protocol == header.IPv4ProtocolNumber {
		if ref := n.getRefForBroadcastRLocked(address); ref != nil {
			n.mu.RUnlock()
			return ref
		}
	}

	// A usable reference was not found, create a temporary one if requested by
	// the caller or if the address is found in the NIC's subnets.
	createTempEP := spoofingOrPromiscuous
	n.mu.RUnlock()

	if !createTempEP {
		return nil
	}

	// Try again with the lock in exclusive mode. If we still can't get the
	// endpoint, create a new "temporary" endpoint. It will only exist while
	// there's a route through it.
	n.mu.Lock()
	ref := n.getRefOrCreateTempLocked(protocol, address, peb)
	n.mu.Unlock()
	return ref
}

// getRefForBroadcastLocked returns an endpoint where address is the IPv4
// broadcast address for the endpoint's network.
//
// n.mu MUST be read locked.
func (n *NIC) getRefForBroadcastRLocked(address tcpip.Address) *referencedNetworkEndpoint {
	for _, ref := range n.mu.endpoints {
		// Only IPv4 has a notion of broadcast addresses.
		if ref.protocol != header.IPv4ProtocolNumber {
			continue
		}

		addr := ref.addrWithPrefix()
		subnet := addr.Subnet()
		if subnet.IsBroadcast(address) && ref.tryIncRef() {
			return ref
		}
	}

	return nil
}

/// getRefOrCreateTempLocked returns an existing endpoint for address or creates
/// and returns a temporary endpoint.
//
// If the address is the IPv4 broadcast address for an endpoint's network, that
// endpoint will be returned.
//
// n.mu must be write locked.
func (n *NIC) getRefOrCreateTempLocked(protocol tcpip.NetworkProtocolNumber, address tcpip.Address, peb PrimaryEndpointBehavior) *referencedNetworkEndpoint {
	if ref, ok := n.mu.endpoints[NetworkEndpointID{address}]; ok {
		// No need to check the type as we are ok with expired endpoints at this
		// point.
		if ref.tryIncRef() {
			return ref
		}
		// tryIncRef failing means the endpoint is scheduled to be removed once the
		// lock is released. Remove it here so we can create a new (temporary) one.
		// The removal logic waiting for the lock handles this case.
		n.removeEndpointLocked(ref)
	}

	// Check if address is a broadcast address for an endpoint's network.
	//
	// Only IPv4 has a notion of broadcast addresses.
	if protocol == header.IPv4ProtocolNumber {
		if ref := n.getRefForBroadcastRLocked(address); ref != nil {
			return ref
		}
	}

	// Add a new temporary endpoint.
	netProto, ok := n.stack.networkProtocols[protocol]
	if !ok {
		return nil
	}
	ref, _ := n.addAddressLocked(tcpip.ProtocolAddress{
		Protocol: protocol,
		AddressWithPrefix: tcpip.AddressWithPrefix{
			Address:   address,
			PrefixLen: netProto.DefaultPrefixLen(),
		},
	}, peb, temporary, static, false)
	return ref
}

// addAddressLocked adds a new protocolAddress to n.
//
// If n already has the address in a non-permanent state, and the kind given is
// permanent, that address will be promoted in place and its properties set to
// the properties provided. Otherwise, it returns tcpip.ErrDuplicateAddress.
func (n *NIC) addAddressLocked(protocolAddress tcpip.ProtocolAddress, peb PrimaryEndpointBehavior, kind networkEndpointKind, configType networkEndpointConfigType, deprecated bool) (*referencedNetworkEndpoint, *tcpip.Error) {
	// TODO(b/141022673): Validate IP addresses before adding them.

	// Sanity check.
	id := NetworkEndpointID{LocalAddress: protocolAddress.AddressWithPrefix.Address}
	if ref, ok := n.mu.endpoints[id]; ok {
		// Endpoint already exists.
		if kind != permanent {
			return nil, tcpip.ErrDuplicateAddress
		}
		switch ref.getKind() {
		case permanentTentative, permanent:
			// The NIC already have a permanent endpoint with that address.
			return nil, tcpip.ErrDuplicateAddress
		case permanentExpired, temporary:
			// Promote the endpoint to become permanent and respect the new peb,
			// configType and deprecated status.
			if ref.tryIncRef() {
				// TODO(b/147748385): Perform Duplicate Address Detection when promoting
				// an IPv6 endpoint to permanent.
				ref.setKind(permanent)
				ref.deprecated = deprecated
				ref.configType = configType

				refs := n.mu.primary[ref.protocol]
				for i, r := range refs {
					if r == ref {
						switch peb {
						case CanBePrimaryEndpoint:
							return ref, nil
						case FirstPrimaryEndpoint:
							if i == 0 {
								return ref, nil
							}
							n.mu.primary[r.protocol] = append(refs[:i], refs[i+1:]...)
						case NeverPrimaryEndpoint:
							n.mu.primary[r.protocol] = append(refs[:i], refs[i+1:]...)
							return ref, nil
						}
					}
				}

				n.insertPrimaryEndpointLocked(ref, peb)

				return ref, nil
			}
			// tryIncRef failing means the endpoint is scheduled to be removed once
			// the lock is released. Remove it here so we can create a new
			// (permanent) one. The removal logic waiting for the lock handles this
			// case.
			n.removeEndpointLocked(ref)
		}
	}

	ep, ok := n.networkEndpoints[protocolAddress.Protocol]
	if !ok {
		return nil, tcpip.ErrUnknownProtocol
	}

	isIPv6Unicast := protocolAddress.Protocol == header.IPv6ProtocolNumber && header.IsV6UnicastAddress(protocolAddress.AddressWithPrefix.Address)

	// If the address is an IPv6 address and it is a permanent address,
	// mark it as tentative so it goes through the DAD process if the NIC is
	// enabled. If the NIC is not enabled, DAD will be started when the NIC is
	// enabled.
	if isIPv6Unicast && kind == permanent {
		kind = permanentTentative
	}

	ref := &referencedNetworkEndpoint{
		refs:       1,
		addr:       protocolAddress.AddressWithPrefix,
		ep:         ep,
		nic:        n,
		protocol:   protocolAddress.Protocol,
		kind:       kind,
		configType: configType,
		deprecated: deprecated,
	}

	// Set up cache if link address resolution exists for this protocol.
	if n.linkEP.Capabilities()&CapabilityResolutionRequired != 0 {
		if _, ok := n.stack.linkAddrResolvers[protocolAddress.Protocol]; ok {
			ref.linkCache = n.stack
		}
	}

	// If we are adding an IPv6 unicast address, join the solicited-node
	// multicast address.
	if isIPv6Unicast {
		snmc := header.SolicitedNodeAddr(protocolAddress.AddressWithPrefix.Address)
		if err := n.joinGroupLocked(protocolAddress.Protocol, snmc); err != nil {
			return nil, err
		}
	}

	n.mu.endpoints[id] = ref

	n.insertPrimaryEndpointLocked(ref, peb)

	// If we are adding a tentative IPv6 address, start DAD if the NIC is enabled.
	if isIPv6Unicast && kind == permanentTentative && n.mu.enabled {
		if err := n.mu.ndp.startDuplicateAddressDetection(protocolAddress.AddressWithPrefix.Address, ref); err != nil {
			return nil, err
		}
	}

	return ref, nil
}

// AddAddress adds a new address to n, so that it starts accepting packets
// targeted at the given address (and network protocol).
func (n *NIC) AddAddress(protocolAddress tcpip.ProtocolAddress, peb PrimaryEndpointBehavior) *tcpip.Error {
	// Add the endpoint.
	n.mu.Lock()
	_, err := n.addAddressLocked(protocolAddress, peb, permanent, static, false /* deprecated */)
	n.mu.Unlock()

	return err
}

// AllAddresses returns all addresses (primary and non-primary) associated with
// this NIC.
func (n *NIC) AllAddresses() []tcpip.ProtocolAddress {
	n.mu.RLock()
	defer n.mu.RUnlock()

	addrs := make([]tcpip.ProtocolAddress, 0, len(n.mu.endpoints))
	for _, ref := range n.mu.endpoints {
		// Don't include tentative, expired or temporary endpoints to
		// avoid confusion and prevent the caller from using those.
		switch ref.getKind() {
		case permanentExpired, temporary:
			continue
		}

		addrs = append(addrs, tcpip.ProtocolAddress{
			Protocol:          ref.protocol,
			AddressWithPrefix: ref.addrWithPrefix(),
		})
	}
	return addrs
}

// PrimaryAddresses returns the primary addresses associated with this NIC.
func (n *NIC) PrimaryAddresses() []tcpip.ProtocolAddress {
	n.mu.RLock()
	defer n.mu.RUnlock()

	var addrs []tcpip.ProtocolAddress
	for proto, list := range n.mu.primary {
		for _, ref := range list {
			// Don't include tentative, expired or tempory endpoints
			// to avoid confusion and prevent the caller from using
			// those.
			switch ref.getKind() {
			case permanentTentative, permanentExpired, temporary:
				continue
			}

			addrs = append(addrs, tcpip.ProtocolAddress{
				Protocol:          proto,
				AddressWithPrefix: ref.addrWithPrefix(),
			})
		}
	}
	return addrs
}

// primaryAddress returns the primary address associated with this NIC.
//
// primaryAddress will return the first non-deprecated address if such an
// address exists. If no non-deprecated address exists, the first deprecated
// address will be returned.
func (n *NIC) primaryAddress(proto tcpip.NetworkProtocolNumber) tcpip.AddressWithPrefix {
	n.mu.RLock()
	defer n.mu.RUnlock()

	list, ok := n.mu.primary[proto]
	if !ok {
		return tcpip.AddressWithPrefix{}
	}

	var deprecatedEndpoint *referencedNetworkEndpoint
	for _, ref := range list {
		// Don't include tentative, expired or tempory endpoints to avoid confusion
		// and prevent the caller from using those.
		switch ref.getKind() {
		case permanentTentative, permanentExpired, temporary:
			continue
		}

		if !ref.deprecated {
			return ref.addrWithPrefix()
		}

		if deprecatedEndpoint == nil {
			deprecatedEndpoint = ref
		}
	}

	if deprecatedEndpoint != nil {
		return deprecatedEndpoint.addrWithPrefix()
	}

	return tcpip.AddressWithPrefix{}
}

// insertPrimaryEndpointLocked adds r to n's primary endpoint list as required
// by peb.
//
// n MUST be locked.
func (n *NIC) insertPrimaryEndpointLocked(r *referencedNetworkEndpoint, peb PrimaryEndpointBehavior) {
	switch peb {
	case CanBePrimaryEndpoint:
		n.mu.primary[r.protocol] = append(n.mu.primary[r.protocol], r)
	case FirstPrimaryEndpoint:
		n.mu.primary[r.protocol] = append([]*referencedNetworkEndpoint{r}, n.mu.primary[r.protocol]...)
	}
}

func (n *NIC) removeEndpointLocked(r *referencedNetworkEndpoint) {
	id := NetworkEndpointID{LocalAddress: r.address()}

	// Nothing to do if the reference has already been replaced with a different
	// one. This happens in the case where 1) this endpoint's ref count hit zero
	// and was waiting (on the lock) to be removed and 2) the same address was
	// re-added in the meantime by removing this endpoint from the list and
	// adding a new one.
	if n.mu.endpoints[id] != r {
		return
	}

	if r.getKind() == permanent {
		panic("Reference count dropped to zero before being removed")
	}

	delete(n.mu.endpoints, id)
	refs := n.mu.primary[r.protocol]
	for i, ref := range refs {
		if ref == r {
			n.mu.primary[r.protocol] = append(refs[:i], refs[i+1:]...)
			refs[len(refs)-1] = nil
			break
		}
	}
}

func (n *NIC) removeEndpoint(r *referencedNetworkEndpoint) {
	n.mu.Lock()
	n.removeEndpointLocked(r)
	n.mu.Unlock()
}

func (n *NIC) removePermanentAddressLocked(addr tcpip.Address) *tcpip.Error {
	r, ok := n.mu.endpoints[NetworkEndpointID{addr}]
	if !ok {
		return tcpip.ErrBadLocalAddress
	}

	kind := r.getKind()
	if kind != permanent && kind != permanentTentative {
		return tcpip.ErrBadLocalAddress
	}

	switch r.protocol {
	case header.IPv6ProtocolNumber:
		return n.removePermanentIPv6EndpointLocked(r, true /* allowSLAACInvalidation */)
	default:
		r.expireLocked()
		return nil
	}
}

func (n *NIC) removePermanentIPv6EndpointLocked(r *referencedNetworkEndpoint, allowSLAACInvalidation bool) *tcpip.Error {
	addr := r.addrWithPrefix()

	isIPv6Unicast := header.IsV6UnicastAddress(addr.Address)

	if isIPv6Unicast {
		n.mu.ndp.stopDuplicateAddressDetection(addr.Address)

		// If we are removing an address generated via SLAAC, cleanup
		// its SLAAC resources and notify the integrator.
		switch r.configType {
		case slaac:
			n.mu.ndp.cleanupSLAACAddrResourcesAndNotify(addr, allowSLAACInvalidation)
		case slaacTemp:
			n.mu.ndp.cleanupTempSLAACAddrResourcesAndNotify(addr, allowSLAACInvalidation)
		}
	}

	r.expireLocked()

	// At this point the endpoint is deleted.

	// If we are removing an IPv6 unicast address, leave the solicited-node
	// multicast address.
	//
	// We ignore the tcpip.ErrBadLocalAddress error because the solicited-node
	// multicast group may be left by user action.
	if isIPv6Unicast {
		snmc := header.SolicitedNodeAddr(addr.Address)
		if err := n.leaveGroupLocked(snmc, false /* force */); err != nil && err != tcpip.ErrBadLocalAddress {
			return err
		}
	}

	return nil
}

// RemoveAddress removes an address from n.
func (n *NIC) RemoveAddress(addr tcpip.Address) *tcpip.Error {
	n.mu.Lock()
	defer n.mu.Unlock()
	return n.removePermanentAddressLocked(addr)
}

// joinGroup adds a new endpoint for the given multicast address, if none
// exists yet. Otherwise it just increments its count.
func (n *NIC) joinGroup(protocol tcpip.NetworkProtocolNumber, addr tcpip.Address) *tcpip.Error {
	n.mu.Lock()
	defer n.mu.Unlock()

	return n.joinGroupLocked(protocol, addr)
}

// joinGroupLocked adds a new endpoint for the given multicast address, if none
// exists yet. Otherwise it just increments its count. n MUST be locked before
// joinGroupLocked is called.
func (n *NIC) joinGroupLocked(protocol tcpip.NetworkProtocolNumber, addr tcpip.Address) *tcpip.Error {
	// TODO(b/143102137): When implementing MLD, make sure MLD packets are
	// not sent unless a valid link-local address is available for use on n
	// as an MLD packet's source address must be a link-local address as
	// outlined in RFC 3810 section 5.

	id := NetworkEndpointID{addr}
	joins := n.mu.mcastJoins[id]
	if joins == 0 {
		netProto, ok := n.stack.networkProtocols[protocol]
		if !ok {
			return tcpip.ErrUnknownProtocol
		}
		if _, err := n.addAddressLocked(tcpip.ProtocolAddress{
			Protocol: protocol,
			AddressWithPrefix: tcpip.AddressWithPrefix{
				Address:   addr,
				PrefixLen: netProto.DefaultPrefixLen(),
			},
		}, NeverPrimaryEndpoint, permanent, static, false /* deprecated */); err != nil {
			return err
		}
	}
	n.mu.mcastJoins[id] = joins + 1
	return nil
}

// leaveGroup decrements the count for the given multicast address, and when it
// reaches zero removes the endpoint for this address.
func (n *NIC) leaveGroup(addr tcpip.Address) *tcpip.Error {
	n.mu.Lock()
	defer n.mu.Unlock()

	return n.leaveGroupLocked(addr, false /* force */)
}

// leaveGroupLocked decrements the count for the given multicast address, and
// when it reaches zero removes the endpoint for this address. n MUST be locked
// before leaveGroupLocked is called.
//
// If force is true, then the count for the multicast addres is ignored and the
// endpoint will be removed immediately.
func (n *NIC) leaveGroupLocked(addr tcpip.Address, force bool) *tcpip.Error {
	id := NetworkEndpointID{addr}
	joins, ok := n.mu.mcastJoins[id]
	if !ok {
		// There are no joins with this address on this NIC.
		return tcpip.ErrBadLocalAddress
	}

	joins--
	if force || joins == 0 {
		// There are no outstanding joins or we are forced to leave, clean up.
		delete(n.mu.mcastJoins, id)
		return n.removePermanentAddressLocked(addr)
	}

	n.mu.mcastJoins[id] = joins
	return nil
}

// isInGroup returns true if n has joined the multicast group addr.
func (n *NIC) isInGroup(addr tcpip.Address) bool {
	n.mu.RLock()
	joins := n.mu.mcastJoins[NetworkEndpointID{addr}]
	n.mu.RUnlock()

	return joins != 0
}

func handlePacket(protocol tcpip.NetworkProtocolNumber, dst, src tcpip.Address, localLinkAddr, remotelinkAddr tcpip.LinkAddress, ref *referencedNetworkEndpoint, pkt *PacketBuffer) {
	r := makeRoute(protocol, dst, src, localLinkAddr, ref, false /* handleLocal */, false /* multicastLoop */)
	r.RemoteLinkAddress = remotelinkAddr

	ref.ep.HandlePacket(&r, pkt)
	ref.decRef()
}

// DeliverNetworkPacket finds the appropriate network protocol endpoint and
// hands the packet over for further processing. This function is called when
// the NIC receives a packet from the link endpoint.
// Note that the ownership of the slice backing vv is retained by the caller.
// This rule applies only to the slice itself, not to the items of the slice;
// the ownership of the items is not retained by the caller.
func (n *NIC) DeliverNetworkPacket(remote, local tcpip.LinkAddress, protocol tcpip.NetworkProtocolNumber, pkt *PacketBuffer) {
	n.mu.RLock()
	enabled := n.mu.enabled
	// If the NIC is not yet enabled, don't receive any packets.
	if !enabled {
		n.mu.RUnlock()

		n.stats.DisabledRx.Packets.Increment()
		n.stats.DisabledRx.Bytes.IncrementBy(uint64(pkt.Data.Size()))
		return
	}

	n.stats.Rx.Packets.Increment()
	n.stats.Rx.Bytes.IncrementBy(uint64(pkt.Data.Size()))

	netProto, ok := n.stack.networkProtocols[protocol]
	if !ok {
		n.mu.RUnlock()
		n.stack.stats.UnknownProtocolRcvdPackets.Increment()
		return
	}

	// If no local link layer address is provided, assume it was sent
	// directly to this NIC.
	if local == "" {
		local = n.linkEP.LinkAddress()
	}

	// Are any packet sockets listening for this network protocol?
	packetEPs := n.mu.packetEPs[protocol]
	// Add any other packet sockets that maybe listening for all protocols.
	packetEPs = append(packetEPs, n.mu.packetEPs[header.EthernetProtocolAll]...)
	n.mu.RUnlock()
	for _, ep := range packetEPs {
		p := pkt.Clone()
		p.PktType = tcpip.PacketHost
		ep.HandlePacket(n.id, local, protocol, p)
	}

	if netProto.Number() == header.IPv4ProtocolNumber || netProto.Number() == header.IPv6ProtocolNumber {
		n.stack.stats.IP.PacketsReceived.Increment()
	}

	// Parse headers.
	transProtoNum, hasTransportHdr, ok := netProto.Parse(pkt)
	if !ok {
		// The packet is too small to contain a network header.
		n.stack.stats.MalformedRcvdPackets.Increment()
		return
	}
	if hasTransportHdr {
		// Parse the transport header if present.
		if state, ok := n.stack.transportProtocols[transProtoNum]; ok {
			state.proto.Parse(pkt)
		}
	}

	src, dst := netProto.ParseAddresses(pkt.NetworkHeader().View())

	if n.stack.handleLocal && !n.isLoopback() && n.getRef(protocol, src) != nil {
		// The source address is one of our own, so we never should have gotten a
		// packet like this unless handleLocal is false. Loopback also calls this
		// function even though the packets didn't come from the physical interface
		// so don't drop those.
		n.stack.stats.IP.InvalidSourceAddressesReceived.Increment()
		return
	}

	// TODO(gvisor.dev/issue/170): Not supporting iptables for IPv6 yet.
	// Loopback traffic skips the prerouting chain.
	if protocol == header.IPv4ProtocolNumber && !n.isLoopback() {
		// iptables filtering.
		ipt := n.stack.IPTables()
		address := n.primaryAddress(protocol)
		if ok := ipt.Check(Prerouting, pkt, nil, nil, address.Address, ""); !ok {
			// iptables is telling us to drop the packet.
			return
		}
	}

	if ref := n.getRef(protocol, dst); ref != nil {
		handlePacket(protocol, dst, src, n.linkEP.LinkAddress(), remote, ref, pkt)
		return
	}

	// This NIC doesn't care about the packet. Find a NIC that cares about the
	// packet and forward it to the NIC.
	//
	// TODO: Should we be forwarding the packet even if promiscuous?
	if n.stack.Forwarding(protocol) {
		r, err := n.stack.FindRoute(0, "", dst, protocol, false /* multicastLoop */)
		if err != nil {
			n.stack.stats.IP.InvalidDestinationAddressesReceived.Increment()
			return
		}

		// Found a NIC.
		n := r.ref.nic
		n.mu.RLock()
		ref, ok := n.mu.endpoints[NetworkEndpointID{dst}]
		ok = ok && ref.isValidForOutgoingRLocked() && ref.tryIncRef()
		n.mu.RUnlock()
		if ok {
			r.LocalLinkAddress = n.linkEP.LinkAddress()
			r.RemoteLinkAddress = remote
			r.RemoteAddress = src
			// TODO(b/123449044): Update the source NIC as well.
			ref.ep.HandlePacket(&r, pkt)
			ref.decRef()
<<<<<<< HEAD
		} else {
			// n doesn't have a destination endpoint.
			// Send the packet out of n.
			// If we want to send the packet to a link-layer,
			// we have to reserve space for an Ethernet header.
			hdr := buffer.NewPrependableFromView(vv.First(), int(n.linkEP.MaxHeaderLength()))
			vv.RemoveFirst()

			// TODO(gvisor.dev/issue/1085): According to the RFC, we must decrease the TTL field for ipv4/ipv6.
			// TODO(b/128629022): use route.WritePacket.
			if err := n.linkEP.WritePacket(&r, nil /* gso */, hdr, vv, protocol); err != nil {
				r.Stats().IP.OutgoingPacketErrors.Increment()
			} else {
				n.stats.Tx.Packets.Increment()
				n.stats.Tx.Bytes.IncrementBy(uint64(hdr.UsedLength() + vv.Size()))
=======
			r.Release()
			return
		}

		// n doesn't have a destination endpoint.
		// Send the packet out of n.
		// TODO(b/128629022): move this logic to route.WritePacket.
		if ch, err := r.Resolve(nil); err != nil {
			if err == tcpip.ErrWouldBlock {
				n.stack.forwarder.enqueue(ch, n, &r, protocol, pkt)
				// forwarder will release route.
				return
>>>>>>> 6d0c5803
			}
			n.stack.stats.IP.InvalidDestinationAddressesReceived.Increment()
			r.Release()
			return
		}

		// The link-address resolution finished immediately.
		n.forwardPacket(&r, protocol, pkt)
		r.Release()
		return
	}

	// If a packet socket handled the packet, don't treat it as invalid.
	if len(packetEPs) == 0 {
		n.stack.stats.IP.InvalidDestinationAddressesReceived.Increment()
	}
}

// DeliverOutboundPacket implements NetworkDispatcher.DeliverOutboundPacket.
func (n *NIC) DeliverOutboundPacket(remote, local tcpip.LinkAddress, protocol tcpip.NetworkProtocolNumber, pkt *PacketBuffer) {
	n.mu.RLock()
	// We do not deliver to protocol specific packet endpoints as on Linux
	// only ETH_P_ALL endpoints get outbound packets.
	// Add any other packet sockets that maybe listening for all protocols.
	packetEPs := n.mu.packetEPs[header.EthernetProtocolAll]
	n.mu.RUnlock()
	for _, ep := range packetEPs {
		p := pkt.Clone()
		p.PktType = tcpip.PacketOutgoing
		// Add the link layer header as outgoing packets are intercepted
		// before the link layer header is created.
		n.linkEP.AddHeader(local, remote, protocol, p)
		ep.HandlePacket(n.id, local, protocol, p)
	}
}

func (n *NIC) forwardPacket(r *Route, protocol tcpip.NetworkProtocolNumber, pkt *PacketBuffer) {
	// TODO(b/143425874) Decrease the TTL field in forwarded packets.

	// pkt may have set its header and may not have enough headroom for link-layer
	// header for the other link to prepend. Here we create a new packet to
	// forward.
	fwdPkt := NewPacketBuffer(PacketBufferOptions{
		ReserveHeaderBytes: int(n.linkEP.MaxHeaderLength()),
		Data:               buffer.NewVectorisedView(pkt.Size(), pkt.Views()),
	})

	// WritePacket takes ownership of fwdPkt, calculate numBytes first.
	numBytes := fwdPkt.Size()

	if err := n.linkEP.WritePacket(r, nil /* gso */, protocol, fwdPkt); err != nil {
		r.Stats().IP.OutgoingPacketErrors.Increment()
		return
	}

	n.stats.Tx.Packets.Increment()
	n.stats.Tx.Bytes.IncrementBy(uint64(numBytes))
}

// DeliverTransportPacket delivers the packets to the appropriate transport
// protocol endpoint.
func (n *NIC) DeliverTransportPacket(r *Route, protocol tcpip.TransportProtocolNumber, pkt *PacketBuffer) {
	state, ok := n.stack.transportProtocols[protocol]
	if !ok {
		n.stack.stats.UnknownProtocolRcvdPackets.Increment()
		return
	}

	transProto := state.proto

	// Raw socket packets are delivered based solely on the transport
	// protocol number. We do not inspect the payload to ensure it's
	// validly formed.
	n.stack.demux.deliverRawPacket(r, protocol, pkt)

	// TransportHeader is empty only when pkt is an ICMP packet or was reassembled
	// from fragments.
	if pkt.TransportHeader().View().IsEmpty() {
		// TODO(gvisor.dev/issue/170): ICMP packets don't have their TransportHeader
		// fields set yet, parse it here. See icmp/protocol.go:protocol.Parse for a
		// full explanation.
		if protocol == header.ICMPv4ProtocolNumber || protocol == header.ICMPv6ProtocolNumber {
			// ICMP packets may be longer, but until icmp.Parse is implemented, here
			// we parse it using the minimum size.
			if _, ok := pkt.TransportHeader().Consume(transProto.MinimumPacketSize()); !ok {
				n.stack.stats.MalformedRcvdPackets.Increment()
				return
			}
		} else {
			// This is either a bad packet or was re-assembled from fragments.
			transProto.Parse(pkt)
		}
	}

	if pkt.TransportHeader().View().Size() < transProto.MinimumPacketSize() {
		n.stack.stats.MalformedRcvdPackets.Increment()
		return
	}

	srcPort, dstPort, err := transProto.ParsePorts(pkt.TransportHeader().View())
	if err != nil {
		n.stack.stats.MalformedRcvdPackets.Increment()
		return
	}

	id := TransportEndpointID{dstPort, r.LocalAddress, srcPort, r.RemoteAddress}
	if n.stack.demux.deliverPacket(r, protocol, pkt, id) {
		return
	}

	// Try to deliver to per-stack default handler.
	if state.defaultHandler != nil {
		if state.defaultHandler(r, id, pkt) {
			return
		}
	}

	// We could not find an appropriate destination for this packet, so
	// deliver it to the global handler.
	if !transProto.HandleUnknownDestinationPacket(r, id, pkt) {
		n.stack.stats.MalformedRcvdPackets.Increment()
	}
}

// DeliverTransportControlPacket delivers control packets to the appropriate
// transport protocol endpoint.
func (n *NIC) DeliverTransportControlPacket(local, remote tcpip.Address, net tcpip.NetworkProtocolNumber, trans tcpip.TransportProtocolNumber, typ ControlType, extra uint32, pkt *PacketBuffer) {
	state, ok := n.stack.transportProtocols[trans]
	if !ok {
		return
	}

	transProto := state.proto

	// ICMPv4 only guarantees that 8 bytes of the transport protocol will
	// be present in the payload. We know that the ports are within the
	// first 8 bytes for all known transport protocols.
	transHeader, ok := pkt.Data.PullUp(8)
	if !ok {
		return
	}

	srcPort, dstPort, err := transProto.ParsePorts(transHeader)
	if err != nil {
		return
	}

	id := TransportEndpointID{srcPort, local, dstPort, remote}
	if n.stack.demux.deliverControlPacket(n, net, trans, typ, extra, pkt, id) {
		return
	}
}

// ID returns the identifier of n.
func (n *NIC) ID() tcpip.NICID {
	return n.id
}

// Name returns the name of n.
func (n *NIC) Name() string {
	return n.name
}

// Stack returns the instance of the Stack that owns this NIC.
func (n *NIC) Stack() *Stack {
	return n.stack
}

// LinkEndpoint returns the link endpoint of n.
func (n *NIC) LinkEndpoint() LinkEndpoint {
	return n.linkEP
}

// isAddrTentative returns true if addr is tentative on n.
//
// Note that if addr is not associated with n, then this function will return
// false. It will only return true if the address is associated with the NIC
// AND it is tentative.
func (n *NIC) isAddrTentative(addr tcpip.Address) bool {
	n.mu.RLock()
	defer n.mu.RUnlock()

	ref, ok := n.mu.endpoints[NetworkEndpointID{addr}]
	if !ok {
		return false
	}

	return ref.getKind() == permanentTentative
}

// dupTentativeAddrDetected attempts to inform n that a tentative addr is a
// duplicate on a link.
//
// dupTentativeAddrDetected will remove the tentative address if it exists. If
// the address was generated via SLAAC, an attempt will be made to generate a
// new address.
func (n *NIC) dupTentativeAddrDetected(addr tcpip.Address) *tcpip.Error {
	n.mu.Lock()
	defer n.mu.Unlock()

	ref, ok := n.mu.endpoints[NetworkEndpointID{addr}]
	if !ok {
		return tcpip.ErrBadAddress
	}

	if ref.getKind() != permanentTentative {
		return tcpip.ErrInvalidEndpointState
	}

	// If the address is a SLAAC address, do not invalidate its SLAAC prefix as a
	// new address will be generated for it.
	if err := n.removePermanentIPv6EndpointLocked(ref, false /* allowSLAACInvalidation */); err != nil {
		return err
	}

	prefix := ref.addrWithPrefix().Subnet()

	switch ref.configType {
	case slaac:
		n.mu.ndp.regenerateSLAACAddr(prefix)
	case slaacTemp:
		// Do not reset the generation attempts counter for the prefix as the
		// temporary address is being regenerated in response to a DAD conflict.
		n.mu.ndp.regenerateTempSLAACAddr(prefix, false /* resetGenAttempts */)
	}

	return nil
}

// setNDPConfigs sets the NDP configurations for n.
//
// Note, if c contains invalid NDP configuration values, it will be fixed to
// use default values for the erroneous values.
func (n *NIC) setNDPConfigs(c NDPConfigurations) {
	c.validate()

	n.mu.Lock()
	n.mu.ndp.configs = c
	n.mu.Unlock()
}

// NUDConfigs gets the NUD configurations for n.
func (n *NIC) NUDConfigs() (NUDConfigurations, *tcpip.Error) {
	if n.neigh == nil {
		return NUDConfigurations{}, tcpip.ErrNotSupported
	}
	return n.neigh.config(), nil
}

// setNUDConfigs sets the NUD configurations for n.
//
// Note, if c contains invalid NUD configuration values, it will be fixed to
// use default values for the erroneous values.
func (n *NIC) setNUDConfigs(c NUDConfigurations) *tcpip.Error {
	if n.neigh == nil {
		return tcpip.ErrNotSupported
	}
	c.resetInvalidFields()
	n.neigh.setConfig(c)
	return nil
}

// handleNDPRA handles an NDP Router Advertisement message that arrived on n.
func (n *NIC) handleNDPRA(ip tcpip.Address, ra header.NDPRouterAdvert) {
	n.mu.Lock()
	defer n.mu.Unlock()

	n.mu.ndp.handleRA(ip, ra)
}

type networkEndpointKind int32

const (
	// A permanentTentative endpoint is a permanent address that is not yet
	// considered to be fully bound to an interface in the traditional
	// sense. That is, the address is associated with a NIC, but packets
	// destined to the address MUST NOT be accepted and MUST be silently
	// dropped, and the address MUST NOT be used as a source address for
	// outgoing packets. For IPv6, addresses will be of this kind until
	// NDP's Duplicate Address Detection has resolved, or be deleted if
	// the process results in detecting a duplicate address.
	permanentTentative networkEndpointKind = iota

	// A permanent endpoint is created by adding a permanent address (vs. a
	// temporary one) to the NIC. Its reference count is biased by 1 to avoid
	// removal when no route holds a reference to it. It is removed by explicitly
	// removing the permanent address from the NIC.
	permanent

	// An expired permanent endpoint is a permanent endpoint that had its address
	// removed from the NIC, and it is waiting to be removed once no more routes
	// hold a reference to it. This is achieved by decreasing its reference count
	// by 1. If its address is re-added before the endpoint is removed, its type
	// changes back to permanent and its reference count increases by 1 again.
	permanentExpired

	// A temporary endpoint is created for spoofing outgoing packets, or when in
	// promiscuous mode and accepting incoming packets that don't match any
	// permanent endpoint. Its reference count is not biased by 1 and the
	// endpoint is removed immediately when no more route holds a reference to
	// it. A temporary endpoint can be promoted to permanent if its address
	// is added permanently.
	temporary
)

func (n *NIC) registerPacketEndpoint(netProto tcpip.NetworkProtocolNumber, ep PacketEndpoint) *tcpip.Error {
	n.mu.Lock()
	defer n.mu.Unlock()

	eps, ok := n.mu.packetEPs[netProto]
	if !ok {
		return tcpip.ErrNotSupported
	}
	n.mu.packetEPs[netProto] = append(eps, ep)

	return nil
}

func (n *NIC) unregisterPacketEndpoint(netProto tcpip.NetworkProtocolNumber, ep PacketEndpoint) {
	n.mu.Lock()
	defer n.mu.Unlock()

	eps, ok := n.mu.packetEPs[netProto]
	if !ok {
		return
	}

	for i, epOther := range eps {
		if epOther == ep {
			n.mu.packetEPs[netProto] = append(eps[:i], eps[i+1:]...)
			return
		}
	}
}

type networkEndpointConfigType int32

const (
	// A statically configured endpoint is an address that was added by
	// some user-specified action (adding an explicit address, joining a
	// multicast group).
	static networkEndpointConfigType = iota

	// A SLAAC configured endpoint is an IPv6 endpoint that was added by
	// SLAAC as per RFC 4862 section 5.5.3.
	slaac

	// A temporary SLAAC configured endpoint is an IPv6 endpoint that was added by
	// SLAAC as per RFC 4941. Temporary SLAAC addresses are short-lived and are
	// not expected to be valid (or preferred) forever; hence the term temporary.
	slaacTemp
)

type referencedNetworkEndpoint struct {
	ep       NetworkEndpoint
	addr     tcpip.AddressWithPrefix
	nic      *NIC
	protocol tcpip.NetworkProtocolNumber

	// linkCache is set if link address resolution is enabled for this
	// protocol. Set to nil otherwise.
	linkCache LinkAddressCache

	// refs is counting references held for this endpoint. When refs hits zero it
	// triggers the automatic removal of the endpoint from the NIC.
	refs int32

	// networkEndpointKind must only be accessed using {get,set}Kind().
	kind networkEndpointKind

	// configType is the method that was used to configure this endpoint.
	// This must never change except during endpoint creation and promotion to
	// permanent.
	configType networkEndpointConfigType

	// deprecated indicates whether or not the endpoint should be considered
	// deprecated. That is, when deprecated is true, other endpoints that are not
	// deprecated should be preferred.
	deprecated bool
}

func (r *referencedNetworkEndpoint) address() tcpip.Address {
	return r.addr.Address
}

func (r *referencedNetworkEndpoint) addrWithPrefix() tcpip.AddressWithPrefix {
	return r.addr
}

func (r *referencedNetworkEndpoint) getKind() networkEndpointKind {
	return networkEndpointKind(atomic.LoadInt32((*int32)(&r.kind)))
}

func (r *referencedNetworkEndpoint) setKind(kind networkEndpointKind) {
	atomic.StoreInt32((*int32)(&r.kind), int32(kind))
}

// isValidForOutgoing returns true if the endpoint can be used to send out a
// packet. It requires the endpoint to not be marked expired (i.e., its address)
// has been removed) unless the NIC is in spoofing mode, or temporary.
func (r *referencedNetworkEndpoint) isValidForOutgoing() bool {
	r.nic.mu.RLock()
	defer r.nic.mu.RUnlock()

	return r.isValidForOutgoingRLocked()
}

// isValidForOutgoingRLocked is the same as isValidForOutgoing but requires
// r.nic.mu to be read locked.
func (r *referencedNetworkEndpoint) isValidForOutgoingRLocked() bool {
	if !r.nic.mu.enabled {
		return false
	}

	return r.isAssignedRLocked(r.nic.mu.spoofing)
}

// isAssignedRLocked returns true if r is considered to be assigned to the NIC.
//
// r.nic.mu must be read locked.
func (r *referencedNetworkEndpoint) isAssignedRLocked(spoofingOrPromiscuous bool) bool {
	switch r.getKind() {
	case permanentTentative:
		return false
	case permanentExpired:
		return spoofingOrPromiscuous
	default:
		return true
	}
}

// expireLocked decrements the reference count and marks the permanent endpoint
// as expired.
func (r *referencedNetworkEndpoint) expireLocked() {
	r.setKind(permanentExpired)
	r.decRefLocked()
}

// decRef decrements the ref count and cleans up the endpoint once it reaches
// zero.
func (r *referencedNetworkEndpoint) decRef() {
	if atomic.AddInt32(&r.refs, -1) == 0 {
		r.nic.removeEndpoint(r)
	}
}

// decRefLocked is the same as decRef but assumes that the NIC.mu mutex is
// locked.
func (r *referencedNetworkEndpoint) decRefLocked() {
	if atomic.AddInt32(&r.refs, -1) == 0 {
		r.nic.removeEndpointLocked(r)
	}
}

// incRef increments the ref count. It must only be called when the caller is
// known to be holding a reference to the endpoint, otherwise tryIncRef should
// be used.
func (r *referencedNetworkEndpoint) incRef() {
	atomic.AddInt32(&r.refs, 1)
}

// tryIncRef attempts to increment the ref count from n to n+1, but only if n is
// not zero. That is, it will increment the count if the endpoint is still
// alive, and do nothing if it has already been clean up.
func (r *referencedNetworkEndpoint) tryIncRef() bool {
	for {
		v := atomic.LoadInt32(&r.refs)
		if v == 0 {
			return false
		}

		if atomic.CompareAndSwapInt32(&r.refs, v, v+1) {
			return true
		}
	}
}

// stack returns the Stack instance that owns the underlying endpoint.
func (r *referencedNetworkEndpoint) stack() *Stack {
	return r.nic.stack
}<|MERGE_RESOLUTION|>--- conflicted
+++ resolved
@@ -327,7 +327,7 @@
 	// does. That is, routers do not learn from RAs (e.g. on-link prefixes
 	// and default routers). Therefore, soliciting RAs from other routers on
 	// a link is unnecessary for routers.
-	if !n.stack.forwarding {
+	if !n.stack.Forwarding(header.IPv6ProtocolNumber) {
 		n.mu.ndp.startSolicitingRouters()
 	}
 
@@ -1276,23 +1276,6 @@
 			// TODO(b/123449044): Update the source NIC as well.
 			ref.ep.HandlePacket(&r, pkt)
 			ref.decRef()
-<<<<<<< HEAD
-		} else {
-			// n doesn't have a destination endpoint.
-			// Send the packet out of n.
-			// If we want to send the packet to a link-layer,
-			// we have to reserve space for an Ethernet header.
-			hdr := buffer.NewPrependableFromView(vv.First(), int(n.linkEP.MaxHeaderLength()))
-			vv.RemoveFirst()
-
-			// TODO(gvisor.dev/issue/1085): According to the RFC, we must decrease the TTL field for ipv4/ipv6.
-			// TODO(b/128629022): use route.WritePacket.
-			if err := n.linkEP.WritePacket(&r, nil /* gso */, hdr, vv, protocol); err != nil {
-				r.Stats().IP.OutgoingPacketErrors.Increment()
-			} else {
-				n.stats.Tx.Packets.Increment()
-				n.stats.Tx.Bytes.IncrementBy(uint64(hdr.UsedLength() + vv.Size()))
-=======
 			r.Release()
 			return
 		}
@@ -1300,12 +1283,12 @@
 		// n doesn't have a destination endpoint.
 		// Send the packet out of n.
 		// TODO(b/128629022): move this logic to route.WritePacket.
+		// TODO(gvisor.dev/issue/1085): According to the RFC, we must decrease the TTL field for ipv4/ipv6.
 		if ch, err := r.Resolve(nil); err != nil {
 			if err == tcpip.ErrWouldBlock {
 				n.stack.forwarder.enqueue(ch, n, &r, protocol, pkt)
 				// forwarder will release route.
 				return
->>>>>>> 6d0c5803
 			}
 			n.stack.stats.IP.InvalidDestinationAddressesReceived.Increment()
 			r.Release()
